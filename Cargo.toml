--- conflicted
+++ resolved
@@ -32,11 +32,7 @@
 urlencoding = { version = "2" }
 
 # Tardis
-<<<<<<< HEAD
 tardis = { version = "0.1.0-beta.8" }
-=======
-tardis = { version = "0.1.0-beta.7" }
->>>>>>> f346b058
 # tardis = { path = "../tardis/tardis" }
 
 # Http
