[workspace]
members = ["kernel", "services/*", "shell", "plugin", "config", "admin-server"]
resolver = "2"

[profile.release]
lto = true
codegen-units = 1
opt-level = "z"
panic = 'abort'
strip = true

[workspace.package]
version = "0.2.0-alpha.1"
authors = ["gudaoxuri <i@sunisle.org>"]
description = "A library-first, lightweight, high-performance, cloud-native supported API gateway"
keywords = ["http", "gateway", "proxy", "websocket", "kubernates"]
categories = ["gateway", "web-programming", "kubernetes", "api"]
homepage = "https://github.com/ideal-world/spacegate"
documentation = "https://docs.rs/spacegate/"
repository = "https://github.com/ideal-world/spacegate"
edition = "2021"
license = "MIT/Apache-2.0"
rust-version = "1.64"

[workspace.dependencies]
# runtime
tokio = { version = "1" }
# Basic
serde = { version = "1", features = ["derive"] }
serde_json = { version = "1" }
lazy_static = { version = "1.4" }
async-trait = { version = "0.1" }
itertools = { version = "0" }
tracing-subscriber = { version = "0.3", features = ["env-filter"] }
tracing = { version = "0" }
urlencoding = { version = "2" }

# Tardis
<<<<<<< HEAD
# tardis = { version = "=0.1.0-rc.9" }
# tardis = { path = "../tardis/tardis" }
tardis = { git = "https://github.com/ideal-world/tardis.git", rev = "1b3cf9f" }
=======
# tardis = { version = "=0.1.0-rc.8" }
# tardis = { path = "../tardis/tardis" }
tardis = { git = "https://github.com/ideal-world/tardis.git", rev = "8d37621" }
>>>>>>> d67c9341

# Http
http = { version = "0.2" }
rustls = { version = "0.21.0" }
hyper = { version = "1", features = ["full"] }
http-body-util = { version = "0" }
hyper-util = { version = "0"}

# ws
tokio-tungstenite = { version = "0" }

# tower
tower-service = { version = "0.3" }
tower-layer = { version = "0.3" }
tower-http = { version = "0.5" }
tower = { version = "0.4" }

# K8s
kube = { version = "0.85", features = ["runtime", "derive"] }
k8s-openapi = { version = "0.19", features = ["v1_21"] }
k8s-gateway-api = { version = "0.13" }
# validator = { version = "0.16.0", features = ["derive"] }
schemars = { version = "0.8.6" }

# Test
reqwest = { version = "0.11", features = ["json", "gzip", "brotli"] }
testcontainers-modules = { version = "0.2" }
async-compression = { version = "0.3.13", default-features = false, features = [
  "tokio",
  "gzip",
  "deflate",
  "brotli",
] }


bytes = { version = "1" }

# Tls
hyper-rustls = { version = "0.26" }
rustls-pemfile = "2"
tokio-rustls = { version = "0.25" }

# serde
duration-str = "0.7.1"

# regex
regex = { version = "1" }

# futures
pin-project-lite = { version = "0.2" }
tokio-util = { version = "0.7.8", features = ["io"] }
futures-util = { version = "0" }

# utils
ipnet = { version = "2" }
<|MERGE_RESOLUTION|>--- conflicted
+++ resolved
@@ -36,15 +36,9 @@
 urlencoding = { version = "2" }
 
 # Tardis
-<<<<<<< HEAD
-# tardis = { version = "=0.1.0-rc.9" }
-# tardis = { path = "../tardis/tardis" }
-tardis = { git = "https://github.com/ideal-world/tardis.git", rev = "1b3cf9f" }
-=======
 # tardis = { version = "=0.1.0-rc.8" }
 # tardis = { path = "../tardis/tardis" }
 tardis = { git = "https://github.com/ideal-world/tardis.git", rev = "8d37621" }
->>>>>>> d67c9341
 
 # Http
 http = { version = "0.2" }
