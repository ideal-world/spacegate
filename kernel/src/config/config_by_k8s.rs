use std::collections::HashSet;
use std::{cmp::Ordering, collections::HashMap, sync::Arc};

use itertools::Itertools;
use k8s_gateway_api::{Gateway, HttpRoute, HttpRouteFilter};
use k8s_openapi::api::core::v1::Secret;
use kube::{
    api::ListParams,
    runtime::{watcher, WatchStreamExt},
    Api, Client, ResourceExt,
};
use tardis::{
    basic::{error::TardisError, result::TardisResult},
    futures_util::{future::join_all, pin_mut, TryStreamExt},
    log,
    tokio::sync::RwLock,
    TardisFuns,
};

use crate::{do_startup, functions::http_route, shutdown};

use crate::constants::{BANCKEND_KIND_EXTERNAL_HTTP, BANCKEND_KIND_EXTERNAL_HTTPS};
use crate::plugins::filters::header_modifier::SgFilterHeaderModifierKind;
use kernel_dto::constants::GATEWAY_CLASS_NAME;
use kernel_dto::dto::plugin_filter_dto::{SgHttpPathModifier, SgHttpPathModifierType};
use kernel_dto::dto::{
    gateway_dto::{SgGateway, SgListener, SgParameters, SgProtocol, SgTlsConfig, SgTlsMode},
    http_route_dto::{
        SgBackendRef, SgHttpHeaderMatch, SgHttpHeaderMatchType, SgHttpPathMatch, SgHttpPathMatchType, SgHttpQueryMatch, SgHttpQueryMatchType, SgHttpRoute, SgHttpRouteMatch,
        SgHttpRouteRule,
    },
    plugin_filter_dto,
    plugin_filter_dto::SgRouteFilter,
};
<<<<<<< HEAD
use kernel_dto::k8s_crd::SgFilter;
=======
use crate::config::k8s_crd_spaceroute::HttpSpaceroute;
use crate::constants::{BANCKEND_KIND_EXTERNAL_HTTP, BANCKEND_KIND_EXTERNAL_HTTPS, GATEWAY_ANNOTATION_LANGUAGE, GATEWAY_ANNOTATION_LOG_LEVEL, GATEWAY_ANNOTATION_REDIS_URL};
use crate::helpers::k8s_helper;
>>>>>>> 87a6ccab
use lazy_static::lazy_static;

lazy_static! {
    /// see [SgGateway].name
    /// format see [k8s_helper::format_k8s_obj_unique]
    static ref GATEWAY_UNIQUES: Arc<RwLock<Vec<String>>> = Arc::new(RwLock::new(Vec::new()));
}

pub async fn init(namespaces: Option<String>) -> TardisResult<Vec<(SgGateway, Vec<SgHttpRoute>)>> {
    let (gateway_api, http_spaceroute_api, http_route_api, filter_api): (Api<Gateway>, Api<HttpSpaceroute>, Api<HttpRoute>, Api<SgFilter>) = if let Some(namespaces) = namespaces {
        (
            Api::namespaced(get_client().await?, &namespaces),
            Api::namespaced(get_client().await?, &namespaces),
            Api::namespaced(get_client().await?, &namespaces),
            Api::namespaced(get_client().await?, &namespaces),
        )
    } else {
        (
            Api::all(get_client().await?),
            Api::all(get_client().await?),
            Api::all(get_client().await?),
            Api::all(get_client().await?),
        )
    };

    let gateway_objs = gateway_api
        .list(&ListParams::default())
        .await
        .map_err(|error| TardisError::wrap(&format!("[SG.Config] Kubernetes error: {error:?}"), ""))?
        .into_iter()
        .filter(|gateway_obj| gateway_obj.spec.gateway_class_name == GATEWAY_CLASS_NAME)
        .collect::<Vec<Gateway>>();
    let gateway_objs_versions = k8s_helper::get_obj_uid_version_map(&gateway_objs);

    let mut gateway_objs_params = gateway_objs
        .iter()
        .map(|gateway_obj| (gateway_obj.metadata.uid.clone().unwrap_or("".to_string()), gateway_obj.metadata.annotations.clone()))
        .collect::<HashMap<String, Option<_>>>();

    let gateway_configs = process_gateway_config(gateway_objs.into_iter().collect()).await?;
    let gateway_uniques = gateway_configs.iter().map(|gateway_config| gateway_config.name.clone()).collect::<Vec<String>>();

    let http_route_objs: Vec<HttpSpaceroute> = get_http_spaceroute_by_api(&gateway_uniques, (&http_spaceroute_api, &http_route_api)).await?;

    let http_route_objs_versions = k8s_helper::get_obj_uid_version_map(&http_route_objs);

    let http_route_configs: Vec<SgHttpRoute> = process_http_route_config(http_route_objs.into_iter().collect()).await?;

    let config = gateway_configs
        .into_iter()
        .map(|gateway_config| {
            let http_route_configs: Vec<SgHttpRoute> =
                http_route_configs.iter().filter(|http_route_config| http_route_config.gateway_name == gateway_config.name).cloned().collect::<Vec<SgHttpRoute>>();
            (gateway_config, http_route_configs)
        })
        .collect();

    {
        let mut gateway_uniques_guard = GATEWAY_UNIQUES.write().await;
        *gateway_uniques_guard = gateway_uniques;
    }

    let http_spaceroute_api_clone = http_spaceroute_api.clone();
    let http_route_api_clone = http_route_api.clone();

    // watch gateway
    tardis::tokio::spawn(async move {
        let ew = watcher::watcher(gateway_api.clone(), watcher::Config::default()).touched_objects();
        pin_mut!(ew);
        while let Some(gateway_obj) = ew.try_next().await.unwrap_or_default() {
            let default_uid = "".to_string();
            let gateway_uid = gateway_obj.metadata.uid.as_ref().unwrap_or(&default_uid);
            if gateway_objs_versions.get(gateway_uid).unwrap_or(&"".to_string()) == &gateway_obj.metadata.resource_version.clone().unwrap_or_default()
                && (gateway_objs_params.get(gateway_uid).unwrap_or(&None) == &gateway_obj.metadata.annotations)
            {
                // ignore the original object
                continue;
            }
            if gateway_obj.spec.gateway_class_name != GATEWAY_CLASS_NAME {
                continue;
            }
            gateway_objs_params.insert(gateway_uid.to_string(), gateway_obj.metadata.annotations.clone());

            log::trace!("[SG.Config] Gateway config change found");

            overload_gateway(gateway_obj, (&http_spaceroute_api_clone, &http_route_api_clone)).await;
        }
    });

    async fn watch_http_spaceroute(http_route_obj: HttpSpaceroute, http_route_objs_versions: &HashMap<String, String>, http_route_apis: (&Api<HttpSpaceroute>, &Api<HttpRoute>)) {
        log::trace!("[SG.Config] http_route config watch tiger. name:{}", k8s_helper::get_k8s_obj_unique(&http_route_obj));
        if http_route_objs_versions.get(http_route_obj.metadata.uid.as_ref().unwrap_or(&"".to_string())).unwrap_or(&"".to_string())
            == http_route_obj.metadata.resource_version.as_ref().unwrap_or(&"".to_string())
        {
            let named_http_route_api: Api<HttpRoute> = Api::namespaced(
                get_client().await.expect("[SG.Config] Failed to get client"),
                http_route_obj.namespace().as_ref().unwrap_or(&"default".to_string()),
            );
            let named_http_space_route_api: Api<HttpSpaceroute> = Api::namespaced(
                get_client().await.expect("[SG.Config] Failed to get client"),
                http_route_obj.namespace().as_ref().unwrap_or(&"default".to_string()),
            );
            if named_http_space_route_api.get(&http_route_obj.name_any()).await.ok().is_some() || named_http_route_api.get(&http_route_obj.name_any()).await.ok().is_some() {
                // ignore the original object
                // ignore if obj is some(it's means obj is not deleted)
                return;
            }
        }
        if http_route_obj.spec.inner.parent_refs.is_none() {
            return;
        }
        let (rel_gateway_namespaces, rel_gateway_name) = (
            if let Some(namespaces) = http_route_obj.spec.inner.parent_refs.as_ref().expect("[SG.Config] http_route not fount parent ref (Gateway)")[0].namespace.as_ref() {
                namespaces.to_string()
            } else {
                http_route_obj.namespace().as_ref().unwrap_or(&"default".to_string()).to_string()
            },
            http_route_obj.spec.inner.parent_refs.as_ref().expect("[SG.Config] http_route not fount parent ref (Gateway)")[0].name.clone(),
        );
        let gateway_api: Api<Gateway> = Api::namespaced(get_client().await.expect("[SG.Config] Failed to get client"), &rel_gateway_namespaces);
        let gateway_obj = if let Ok(Some(gateway_obj)) = gateway_api.get_opt(&rel_gateway_name).await {
            if gateway_obj.spec.gateway_class_name != GATEWAY_CLASS_NAME {
                return;
            }
            gateway_obj
        } else {
            return;
        };

        log::debug!("[SG.Config] Http route:{} config change found", k8s_helper::get_k8s_obj_unique(&http_route_obj));

        overload_http_route(gateway_obj, (&http_route_apis.0, &http_route_apis.1)).await;
    }

    let http_spaceroute_api_clone = http_spaceroute_api.clone();
    let http_route_api_clone = http_route_api.clone();
    let http_route_apis = (http_spaceroute_api.clone(), http_route_api.clone());

    let http_route_objs_versions_clone = http_route_objs_versions.clone();
    let http_route_apis_clone = http_route_apis.clone();
    // watch http_spaceroute
    tardis::tokio::spawn(async move {
        watcher::watcher(http_spaceroute_api_clone, watcher::Config::default())
            .touched_objects()
            .default_backoff()
            .try_for_each(|http_route_obj| async {
                watch_http_spaceroute(http_route_obj, &http_route_objs_versions_clone, (&http_route_apis_clone.0, &http_route_apis_clone.1)).await;
                Ok(())
            })
            .await
            .expect("[SG.Config] Watcher try_for_each error");
    });
    // watch  http_route
    tardis::tokio::spawn(async move {
        watcher::watcher(http_route_api_clone, watcher::Config::default())
            .touched_objects()
            .default_backoff()
            .try_for_each(|http_route_obj| async {
                watch_http_spaceroute(http_route_obj.into(), &http_route_objs_versions, (&http_route_apis.0, &http_route_apis.1)).await;
                Ok(())
            })
            .await
            .expect("[SG.Config] Watcher try_for_each error");
    });

    let sg_filter_objs: Vec<SgFilter> =
        filter_api.list(&ListParams::default()).await.map_err(|error| TardisError::wrap(&format!("[SG.Config] Kubernetes error: {error:?}"), ""))?.into_iter().collect();

    let sg_filter_objs_versions = k8s_helper::get_obj_uid_version_map(&sg_filter_objs);

    // watch sgfilter
    tardis::tokio::spawn(async move {
        let ew = watcher::watcher(filter_api.clone(), watcher::Config::default()).touched_objects();
        pin_mut!(ew);
        while let Some(filter_obj) = ew.try_next().await.unwrap_or_default() {
            log::trace!("[SG.Config] filter_api config watch tiger. name:{}", k8s_helper::get_k8s_obj_unique(&filter_obj));
            if sg_filter_objs_versions.get(filter_obj.metadata.uid.as_ref().unwrap_or(&"".to_string())).unwrap_or(&"".to_string())
                == filter_obj.metadata.resource_version.as_ref().unwrap_or(&"".to_string())
            {
                let named_filter_api: Api<SgFilter> = Api::namespaced(
                    get_client().await.expect("[SG.Config] Failed to get client"),
                    filter_obj.namespace().as_ref().unwrap_or(&"default".to_string()),
                );
                // Do not ignore the deletion event
                if named_filter_api.get(&filter_obj.name_any()).await.ok().is_some() {
                    // ignore the original object
                    continue;
                }
            }
            if filter_obj.spec.target_refs.is_empty() {
                continue;
            }
            let mut gateway_obj_map = HashMap::new();
            let mut http_route_rel_gateway_map = HashMap::new();
            for target_ref in &filter_obj.spec.target_refs {
                if target_ref.kind.eq_ignore_ascii_case("gateway") {
                    let gateway_api: Api<Gateway> = Api::namespaced(
                        get_client().await.expect("[SG.Config] Failed to get client"),
                        target_ref.namespace.as_ref().unwrap_or(&"default".to_string()),
                    );
                    let gateway_obj = if let Ok(Some(gateway_obj)) = gateway_api.get_opt(&target_ref.name).await {
                        if gateway_obj.spec.gateway_class_name != GATEWAY_CLASS_NAME {
                            continue;
                        }
                        gateway_obj
                    } else {
                        continue;
                    };
                    gateway_obj_map.insert(k8s_helper::get_k8s_obj_unique(&gateway_obj), gateway_obj);
                };
                if target_ref.kind.eq_ignore_ascii_case("httpspaceroute") {
                    let http_route_api: Api<HttpSpaceroute> = Api::namespaced(
                        get_client().await.expect("[SG.Config] Failed to get client"),
                        target_ref.namespace.as_ref().unwrap_or(&"default".to_string()),
                    );
                    let (rel_gateway_namespaces, rel_gateway_name) = if let Ok(http_route) = http_route_api.get(&target_ref.name).await {
                        (
                            if let Some(namespaces) =
                                http_route.spec.inner.parent_refs.as_ref().expect("[SG.Config] http_route not fount parent ref (Gateway)")[0].namespace.as_ref()
                            {
                                namespaces.to_string()
                            } else {
                                http_route.namespace().as_ref().unwrap_or(&"default".to_string()).to_string()
                            },
                            http_route.spec.inner.parent_refs.as_ref().expect("[SG.Config] http_route not fount parent ref (Gateway)")[0].name.clone(),
                        )
                    } else {
                        continue;
                    };
                    let gateway_api: Api<Gateway> = Api::namespaced(get_client().await.expect("[SG.Config] Failed to get client"), &rel_gateway_namespaces);
                    let gateway_obj = if let Ok(Some(gateway_obj)) = gateway_api.get_opt(&rel_gateway_name).await {
                        if gateway_obj.spec.gateway_class_name != GATEWAY_CLASS_NAME {
                            continue;
                        }
                        gateway_obj
                    } else {
                        continue;
                    };
                    let key = k8s_helper::get_k8s_obj_unique(&gateway_obj);
                    if gateway_obj_map.get(&key).is_none() && http_route_rel_gateway_map.get(&key).is_none() {
                        http_route_rel_gateway_map.insert(key, gateway_obj);
                    }
                }
                if target_ref.kind.eq_ignore_ascii_case("httproute") {
                    let http_route_api: Api<HttpRoute> = Api::namespaced(
                        get_client().await.expect("[SG.Config] Failed to get client"),
                        target_ref.namespace.as_ref().unwrap_or(&"default".to_string()),
                    );
                    let (rel_gateway_namespaces, rel_gateway_name) = if let Ok(http_route) = http_route_api.get(&target_ref.name).await {
                        (
                            if let Some(namespaces) =
                                http_route.spec.inner.parent_refs.as_ref().expect("[SG.Config] http_route not fount parent ref (Gateway)")[0].namespace.as_ref()
                            {
                                namespaces.to_string()
                            } else {
                                http_route.namespace().as_ref().unwrap_or(&"default".to_string()).to_string()
                            },
                            http_route.spec.inner.parent_refs.as_ref().expect("[SG.Config] http_route not fount parent ref (Gateway)")[0].name.clone(),
                        )
                    } else {
                        continue;
                    };
                    let gateway_api: Api<Gateway> = Api::namespaced(get_client().await.expect("[SG.Config] Failed to get client"), &rel_gateway_namespaces);
                    let gateway_obj = if let Ok(Some(gateway_obj)) = gateway_api.get_opt(&rel_gateway_name).await {
                        if gateway_obj.spec.gateway_class_name != GATEWAY_CLASS_NAME {
                            continue;
                        }
                        gateway_obj
                    } else {
                        continue;
                    };
                    let key = k8s_helper::get_k8s_obj_unique(&gateway_obj);
                    if gateway_obj_map.get(&key).is_none() && http_route_rel_gateway_map.get(&key).is_none() {
                        http_route_rel_gateway_map.insert(key, gateway_obj);
                    }
                }
            }
            if gateway_obj_map.is_empty() && http_route_rel_gateway_map.is_empty() {
                continue;
            }

            log::trace!("[SG.Config] SgFilter config:{} change found", k8s_helper::get_k8s_obj_unique(&filter_obj));

            let http_route_api = (
                &Api::all(get_client().await.expect("[SG.Config] Failed to get client")),
                &Api::all(get_client().await.expect("[SG.Config] Failed to get client")),
            );
            for gateway_obj in gateway_obj_map.into_values() {
                overload_gateway(gateway_obj, http_route_api).await;
            }

            for gateway_obj in http_route_rel_gateway_map.into_values() {
                overload_http_route(gateway_obj, http_route_api).await;
            }
        }
    });

    Ok(config)
}

async fn get_http_spaceroute_by_api(
    gateway_uniques: &Vec<String>,
    (http_spaceroute_api, http_route_api): (&Api<HttpSpaceroute>, &Api<HttpRoute>),
) -> TardisResult<Vec<HttpSpaceroute>> {
    let mut http_route_objs: Vec<HttpSpaceroute> = http_spaceroute_api
        .list(&ListParams::default())
        .await
        .map_err(|error| TardisError::wrap(&format!("[SG.Config] Kubernetes error: {error:?}"), ""))?
        .into_iter()
        .filter(|http_route_obj| {
            http_route_obj
                .spec
                .inner
                .parent_refs
                .as_ref()
                .map(|parent_refs| {
                    parent_refs.iter().any(|parent_ref| {
                        let http_route_namespace = http_route_obj.namespace();
                        gateway_uniques.contains(&k8s_helper::format_k8s_obj_unique(
                            if let Some(namespaces) = parent_ref.namespace.as_ref() {
                                Some(namespaces)
                            } else {
                                http_route_namespace.as_ref()
                            },
                            &parent_ref.name,
                        ))
                    })
                })
                .unwrap_or(false)
        })
        .collect();
    let http_spaceroute_name_namespace_set =
        http_route_objs.iter().map(|spaceroute| format!("{}{}", spaceroute.name_any(), spaceroute.namespace().unwrap_or_default())).collect::<HashSet<String>>();

    let mut add_http_route_objs: Vec<HttpSpaceroute> = http_route_api
        .list(&ListParams::default())
        .await
        .map_err(|error| TardisError::wrap(&format!("[SG.Config] Kubernetes error: {error:?}"), ""))?
        .into_iter()
        .filter(|http_route_obj| {
            // HTTPSpaceroute has higher priority than HTTPRoute.
            // HTTPRoute needs to filter already existing HTTPSpaceroute ({name}{namespace} as unique)
            http_spaceroute_name_namespace_set.get(&format!("{}{}", http_route_obj.name_any(), http_route_obj.namespace().unwrap_or_default())).is_none()
                && http_route_obj
                    .spec
                    .inner
                    .parent_refs
                    .as_ref()
                    .map(|parent_refs| {
                        parent_refs.iter().any(|parent_ref| {
                            let http_route_namespace = http_route_obj.namespace();
                            gateway_uniques.contains(&k8s_helper::format_k8s_obj_unique(
                                if let Some(namespaces) = parent_ref.namespace.as_ref() {
                                    Some(namespaces)
                                } else {
                                    http_route_namespace.as_ref()
                                },
                                &parent_ref.name,
                            ))
                        })
                    })
                    .unwrap_or(false)
        })
        .map(|http_route_obj| http_route_obj.into())
        .collect::<Vec<HttpSpaceroute>>();

    http_route_objs.append(&mut add_http_route_objs);

    Ok(http_route_objs)
}

async fn overload_gateway(gateway_obj: Gateway, http_route_api_refs: (&Api<HttpSpaceroute>, &Api<HttpRoute>)) {
    let gateway_api: Api<Gateway> = Api::namespaced(
        get_client().await.expect("[SG.Config] Failed to get client"),
        gateway_obj.namespace().as_ref().unwrap_or(&"default".to_string()),
    );
    match gateway_api.get_metadata_opt(gateway_obj.metadata.name.as_ref().unwrap_or(&"".to_string())).await {
        Ok(has_gateway_obj) => {
            let gateway_config = process_gateway_config(vec![gateway_obj])
                .await
                .expect("[SG.Config] Failed to process gateway config")
                .get(0)
                .expect("[SG.Config] Gateway config not found")
                .clone();

            if has_gateway_obj.is_some() {
                {
                    let mut gateway_uniques_guard = GATEWAY_UNIQUES.write().await;
                    gateway_uniques_guard.push(gateway_config.name.clone());
                }
                let gateway_uniques_guard = GATEWAY_UNIQUES.read().await;
                let http_route_objs: Vec<HttpSpaceroute> = get_http_spaceroute_by_api(&gateway_uniques_guard, http_route_api_refs)
                    .await
                    .map_err(|error| TardisError::wrap(&format!("[SG.Config] Get HttpRoute Kubernetes error: {error:?}"), ""))
                    .expect("");

                let http_route_configs: Vec<SgHttpRoute> = process_http_route_config(http_route_objs.into_iter().collect())
                    .await
                    .map_err(|error| TardisError::wrap(&format!("[SG.Config] Kubernetes error: {error:?}"), ""))
                    .expect("");
                shutdown(&gateway_config.name).await.expect("[SG.Config] Failed to shutdown gateway");
                log::trace!("[SG.Config] Gateway config change to:{:?}", gateway_config);
                do_startup(gateway_config, http_route_configs).await.expect("[SG.Config] Failed to restart gateway");
            } else {
                {
                    let mut gateway_uniques_guard = GATEWAY_UNIQUES.write().await;
                    gateway_uniques_guard.retain(|name| name != &gateway_config.name);
                }
                shutdown(&gateway_config.name).await.expect("[SG.Config] Failed to shutdown gateway");
            }
        }
        Err(error) => {
            log::warn!("[SG.Config] Gateway config change process error:{error}");
        }
    }
}

// async fn watch_http_spaceroute(
//     http_route_obj: HttpSpaceroute,
//     http_route_objs_versions: &mut HashMap<String, String>,
//     http_route_api_refs: (&Api<HttpSpaceroute>, &Api<HttpRoute>),
// ) {
//     log::trace!("[SG.Config] http_route config watch tiger. name:{}", k8s_helper::get_k8s_obj_unique(&http_route_obj));
//     if http_route_objs_versions.get(http_route_obj.metadata.uid.as_ref().unwrap_or(&"".to_string())).unwrap_or(&"".to_string())
//         == http_route_obj.metadata.resource_version.as_ref().unwrap_or(&"".to_string())
//     {
//         let named_http_route_api: Api<HttpRoute> = Api::namespaced(
//             get_client().await.expect("[SG.Config] Failed to get client"),
//             http_route_obj.namespace().as_ref().unwrap_or(&"default".to_string()),
//         );
//         let named_http_space_route_api: Api<HttpSpaceroute> = Api::namespaced(
//             get_client().await.expect("[SG.Config] Failed to get client"),
//             http_route_obj.namespace().as_ref().unwrap_or(&"default".to_string()),
//         );
//         if named_http_space_route_api.get(&http_route_obj.name_any()).await.ok().is_some() || named_http_route_api.get(&http_route_obj.name_any()).await.ok().is_some() {
//             // ignore the original object
//             // ignore if obj is some(it's means obj is not deleted)
//             return;
//         }
//     }
//     if http_route_obj.spec.inner.parent_refs.is_none() {
//         return;
//     }
//     let (rel_gateway_namespaces, rel_gateway_name) = (
//         if let Some(namespaces) = http_route_obj.spec.inner.parent_refs.as_ref().expect("[SG.Config] http_route not fount parent ref (Gateway)")[0].namespace.as_ref() {
//             namespaces.to_string()
//         } else {
//             http_route_obj.namespace().as_ref().unwrap_or(&"default".to_string()).to_string()
//         },
//         http_route_obj.spec.inner.parent_refs.as_ref().expect("[SG.Config] http_route not fount parent ref (Gateway)")[0].name.clone(),
//     );
//     let gateway_api: Api<Gateway> = Api::namespaced(get_client().await.expect("[SG.Config] Failed to get client"), &rel_gateway_namespaces);
//     let gateway_obj = if let Ok(Some(gateway_obj)) = gateway_api.get_opt(&rel_gateway_name).await {
//         if gateway_obj.spec.gateway_class_name != GATEWAY_CLASS_NAME {
//             return;
//         }
//         gateway_obj
//     } else {
//         return;
//     };
//
//     log::debug!("[SG.Config] Http route:{} config change found", k8s_helper::get_k8s_obj_unique(&http_route_obj));
//
//     overload_http_route(gateway_obj, http_route_api_refs).await;
// }

async fn overload_http_route(gateway_obj: Gateway, http_route_api_refs: (&Api<HttpSpaceroute>, &Api<HttpRoute>)) {
    let gateway_config = process_gateway_config(vec![gateway_obj])
        .await
        .expect("[SG.Config] Failed to process gateway config for http_route parent ref")
        .get(0)
        .expect("[SG.Config] Gateway config not found for http_route parent ref")
        .clone();

    let gateway_uniques_guard = GATEWAY_UNIQUES.read().await;

    let http_route_objs: Vec<HttpSpaceroute> = get_http_spaceroute_by_api(&gateway_uniques_guard, http_route_api_refs)
        .await
        .map_err(|error| TardisError::wrap(&format!("[SG.Config] Get HttpRoute Kubernetes error: {error:?}"), ""))
        .expect("");

    if http_route_objs.is_empty() {
        http_route::init(gateway_config, vec![]).await.expect("[SG.Config] Failed to re-init http_route");
    } else {
        let http_route_configs: Vec<SgHttpRoute> = process_http_route_config(http_route_objs).await.expect("[SG.Config] Failed to process http_route config");
        http_route::init(gateway_config, http_route_configs).await.expect("[SG.Config] Failed to re-init http_route");
    }
}

async fn process_gateway_config(gateway_objs: Vec<Gateway>) -> TardisResult<Vec<SgGateway>> {
    let mut gateway_configs = Vec::new();

    for gateway_obj in gateway_objs {
        // Key configuration compatibility checks
        if gateway_obj.spec.addresses.is_some() {
            return Err(TardisError::not_implemented("[SG.Config] Gateway [spec.addresses] not supported yet", ""));
        }
        if gateway_obj
            .spec
            .listeners
            .iter()
            .any(|listener| !listener.protocol.eq_ignore_ascii_case("https") && !listener.protocol.eq_ignore_ascii_case("http") && !listener.protocol.eq_ignore_ascii_case("ws"))
        {
            return Err(TardisError::not_implemented(
                "[SG.Config] Gateway [spec.listener.protocol!=HTTPS|HTTP|ws] not supported yet",
                "",
            ));
        }
        if gateway_obj
            .spec
            .listeners
            .iter()
            .any(|listener| listener.tls.as_ref().map(|tls| tls.mode.as_ref().map(|mode| !mode.eq_ignore_ascii_case("terminate")).unwrap_or(false)).unwrap_or(false))
        {
            return Err(TardisError::not_implemented(
                "[SG.Config] Gateway [spec.listener.tls.mode!=TERMINATE] not supported yet",
                "",
            ));
        }
        if gateway_obj.spec.listeners.iter().any(|listener| listener.tls.as_ref().map(|tls| tls.options.is_some()).unwrap_or(false)) {
            return Err(TardisError::not_implemented("[SG.Config] Gateway [spec.listener.tls.options] not supported yet", ""));
        }

        // Key configuration legality checks
        if gateway_obj.metadata.name.is_none() {
            return Err(TardisError::format_error("[SG.Config] Gateway [metadata.name] is required", ""));
        }
        if gateway_obj
            .spec
            .listeners
            .iter()
            .any(|listener| (listener.protocol.eq_ignore_ascii_case("https") || listener.protocol.eq_ignore_ascii_case("tls")) && listener.tls.is_none())
        {
            return Err(TardisError::format_error(
                "[SG.Config] Gateway [spec.listener.tls] is required when the Protocol field is “HTTPS” or “TLS”",
                "",
            ));
        }
        if gateway_obj.spec.listeners.iter().any(|listener| {
            listener.tls.is_some()
                && (listener.tls.as_ref().expect("[SG.Config] Unexpected none: listener.tls").certificate_refs.is_none()
                    || listener
                        .tls
                        .as_ref()
                        .expect("[SG.Config] Unexpected none: listener.tls")
                        .certificate_refs
                        .as_ref()
                        .expect("[SG.Config] Unexpected none: listener.tls.certificate_refs")
                        .is_empty())
        }) {
            return Err(TardisError::format_error(
                "[SG.Config] Gateway [spec.listener.tls.certificateRefs] is required when the tls field is enabled",
                "",
            ));
        }
        // Generate gateway configuration
        let gateway_name_without_namespace = gateway_obj.metadata.name.as_ref().ok_or_else(|| TardisError::format_error("[SG.Config] Gateway [metadata.name] is required", ""))?;
        let gateway_config = SgGateway {
<<<<<<< HEAD
            name: format!("{}.{}", gateway_obj.namespace().unwrap_or("default".to_string()), gateway_name_without_namespace),
            parameters: SgParameters::from_kube_gateway(&gateway_obj),
=======
            name: k8s_helper::format_k8s_obj_unique(gateway_obj.namespace().as_ref(), gateway_name_without_namespace),
            parameters: SgParameters {
                redis_url: gateway_obj.metadata.annotations.clone().and_then(|ann| ann.get(GATEWAY_ANNOTATION_REDIS_URL).map(|v| v.to_string())),
                log_level: gateway_obj
                    .metadata
                    .annotations
                    .clone()
                    .and_then(|ann: std::collections::BTreeMap<String, String>| ann.get(GATEWAY_ANNOTATION_LOG_LEVEL).map(|v| v.to_string())),
                lang: gateway_obj
                    .metadata
                    .annotations
                    .clone()
                    .and_then(|ann: std::collections::BTreeMap<String, String>| ann.get(GATEWAY_ANNOTATION_LANGUAGE).map(|v| v.to_string())),
                ignore_tls_verification: gateway_obj
                    .metadata
                    .annotations
                    .and_then(|ann: std::collections::BTreeMap<String, String>| ann.get(GATEWAY_ANNOTATION_IGNORE_TLS_VERIFICATION).and_then(|v| v.parse::<bool>().ok())),
            },
>>>>>>> 87a6ccab
            listeners: join_all(
                gateway_obj
                    .spec
                    .listeners
                    .into_iter()
                    .map(|listener| async move {
                        let tls = match listener.tls {
                            Some(tls) => {
                                let certificate_ref = tls
                                    .certificate_refs
                                    .as_ref()
                                    .ok_or_else(|| TardisError::format_error("[SG.Config] Gateway [spec.listener.tls.certificateRefs] is required", ""))?
                                    .get(0)
                                    .ok_or_else(|| TardisError::format_error("[SG.Config] Gateway [spec.listener.tls.certificateRefs] is empty", ""))?;
                                let secret_api: Api<Secret> = if let Some(namespace) = &certificate_ref.namespace {
                                    Api::namespaced(get_client().await?, namespace)
                                } else {
                                    Api::all(get_client().await?)
                                };
                                let secret_obj =
                                    secret_api.get(&certificate_ref.name).await.map_err(|error| TardisError::wrap(&format!("[SG.Config] Kubernetes error: {error:?}"), ""))?;
                                let secret_data = secret_obj
                                    .data
                                    .ok_or_else(|| TardisError::format_error(&format!("[SG.Config] Gateway tls secret [{}] data is required", certificate_ref.name), ""))?;
                                let tls_crt = secret_data.get("tls.crt").ok_or_else(|| {
                                    TardisError::format_error(&format!("[SG.Config] Gateway tls secret [{}] data [tls.crt] is required", certificate_ref.name), "")
                                })?;
                                let tls_key = secret_data.get("tls.key").ok_or_else(|| {
                                    TardisError::format_error(&format!("[SG.Config] Gateway tls secret [{}] data [tls.key] is required", certificate_ref.name), "")
                                })?;
                                Some(SgTlsConfig {
                                    mode: SgTlsMode::from(tls.mode).unwrap_or_default(),
                                    key: String::from_utf8(tls_key.0.clone()).expect("[SG.Config] Gateway tls secret [tls.key] is not valid utf8"),
                                    cert: String::from_utf8(tls_crt.0.clone()).expect("[SG.Config] Gateway tls secret [tls.cert] is not valid utf8"),
                                })
                            }
                            None => None,
                        };
                        let sg_listener = SgListener {
                            name: listener.name,
                            ip: None,
                            port: listener.port,
                            protocol: match listener.protocol.to_lowercase().as_str() {
                                "http" => SgProtocol::Http,
                                "https" => SgProtocol::Https,
                                "ws" => SgProtocol::Ws,
                                _ => {
                                    return Err(TardisError::not_implemented(
                                        &format!("[SG.Config] Gateway [spec.listener.protocol={}] not supported yet", listener.protocol),
                                        "",
                                    ))
                                }
                            },
                            tls,
                            hostname: listener.hostname,
                        };
                        Ok(sg_listener)
                    })
                    .collect_vec(),
            )
            .await
            .into_iter()
            .map(|listener| listener.expect("[SG.Config] Unexpected none: listener"))
            .collect(),
            filters: get_filters_from_cdr("gateway", gateway_name_without_namespace, &gateway_obj.metadata.namespace).await?,
        };
        gateway_configs.push(gateway_config);
    }
    Ok(gateway_configs)
}

async fn process_http_route_config(mut http_route_objs: Vec<HttpSpaceroute>) -> TardisResult<Vec<SgHttpRoute>> {
    let mut http_route_configs = Vec::new();
    http_route_objs.sort_by(|http_route_a, http_route_b| {
        let (a_priority, b_priority) = (
            http_route_a.annotations().get(crate::constants::ANNOTATION_RESOURCE_PRIORITY).and_then(|a| a.parse::<i64>().ok()).unwrap_or(0),
            http_route_b.annotations().get(crate::constants::ANNOTATION_RESOURCE_PRIORITY).and_then(|a| a.parse::<i64>().ok()).unwrap_or(0),
        );
        match b_priority.cmp(&a_priority) {
            Ordering::Equal => http_route_a.metadata.creation_timestamp.cmp(&http_route_b.metadata.creation_timestamp),
            _other => _other,
        }
    });

    for http_route_obj in http_route_objs {
        // Key configuration compatibility checks
        if http_route_obj.spec.inner.parent_refs.as_ref().map(|refs| refs.len() > 1).unwrap_or(false) {
            return Err(TardisError::not_implemented(
                "[SG.Config] HttpRoute [spec.parentRefs] multiple values are not supported yet",
                "",
            ));
        }
        if http_route_obj
            .spec
            .rules
            .as_ref()
            .map(|rules| {
                rules.iter().any(|rule| {
                    rule.backend_refs
                        .as_ref()
                        .map(|backends| {
                            backends.iter().any(|backend| {
                                backend.backend_ref.is_some()
                                    && backend
                                        .backend_ref
                                        .as_ref()
                                        .expect("[SG.Config] unexpected none: http_route backendRef")
                                        .inner
                                        .kind
                                        .as_ref()
                                        .map(|kind| {
                                            !kind.eq_ignore_ascii_case("service")
                                                && !kind.eq_ignore_ascii_case(BANCKEND_KIND_EXTERNAL_HTTP)
                                                && !kind.eq_ignore_ascii_case(BANCKEND_KIND_EXTERNAL_HTTPS)
                                        })
                                        .unwrap_or(false)
                            })
                        })
                        .unwrap_or(false)
                })
            })
            .unwrap_or(false)
        {
            return Err(TardisError::not_implemented(
                "[SG.Config] HttpRoute [spec.rules.backendRefs.kind!=(Service || ExternalHttp || ExternalHttps )] not supported yet",
                "",
            ));
        }
        // Key configuration legality checks
        if http_route_obj.spec.inner.parent_refs.is_none() {
            return Err(TardisError::format_error("[SG.Config] HttpRoute [spec.parentRefs] is required", ""));
        }
        // Generate gateway configuration
        let rel_gateway_name = format!(
            "{}.{}",
            if let Some(namespaces) =
                http_route_obj.spec.inner.parent_refs.as_ref().ok_or_else(|| TardisError::format_error("[SG.Config] HttpRoute [spec.parentRefs] is required", ""))?[0]
                    .namespace
                    .as_ref()
            {
                namespaces.to_string()
            } else {
                http_route_obj.namespace().as_ref().unwrap_or(&"default".to_string()).to_string()
            },
            http_route_obj.spec.inner.parent_refs.as_ref().ok_or_else(|| TardisError::format_error("[SG.Config] HttpRoute [spec.parentRefs] is required", ""))?[0].name
        );
        let http_route_config = SgHttpRoute {
            gateway_name: rel_gateway_name,
            hostnames: http_route_obj.spec.hostnames.clone(),
            filters: if let Some(name) = &http_route_obj.metadata.name {
                let kind = if let Some(kind) = http_route_obj.annotations().get(constants::RAW_HTTP_ROUTE_KIND) {
                    kind
                } else {
                    constants::RAW_HTTP_ROUTE_KIND_SPACEROUTE
                };
                get_filters_from_cdr(kind, name, &http_route_obj.metadata.namespace).await?
            } else {
                None
            },
            rules: match http_route_obj.spec.rules {
                Some(rules) => {
                    let sg_rules = rules
                        .into_iter()
                        .map(|rule| SgHttpRouteRule {
                            matches: rule.matches.map(|matches| {
                                matches
                                    .into_iter()
                                    .map(|a_match| SgHttpRouteMatch {
                                        path: a_match.path.map(|path| match path {
                                            k8s_gateway_api::HttpPathMatch::Exact { value } => SgHttpPathMatch {
                                                kind: SgHttpPathMatchType::Exact,
                                                value,
                                            },
                                            k8s_gateway_api::HttpPathMatch::PathPrefix { value } => SgHttpPathMatch {
                                                kind: SgHttpPathMatchType::Prefix,
                                                value,
                                            },
                                            k8s_gateway_api::HttpPathMatch::RegularExpression { value } => SgHttpPathMatch {
                                                kind: SgHttpPathMatchType::Regular,
                                                value,
                                            },
                                        }),
                                        header: a_match.headers.map(|headers| {
                                            headers
                                                .into_iter()
                                                .map(|header| match header {
                                                    k8s_gateway_api::HttpHeaderMatch::Exact { name, value } => SgHttpHeaderMatch {
                                                        kind: SgHttpHeaderMatchType::Exact,
                                                        name,
                                                        value,
                                                    },
                                                    k8s_gateway_api::HttpHeaderMatch::RegularExpression { name, value } => SgHttpHeaderMatch {
                                                        kind: SgHttpHeaderMatchType::Regular,
                                                        name,
                                                        value,
                                                    },
                                                })
                                                .collect_vec()
                                        }),
                                        query: a_match.query_params.map(|query_params| {
                                            query_params
                                                .into_iter()
                                                .map(|query_param| match query_param {
                                                    k8s_gateway_api::HttpQueryParamMatch::Exact { name, value } => SgHttpQueryMatch {
                                                        kind: SgHttpQueryMatchType::Exact,
                                                        name,
                                                        value,
                                                    },
                                                    k8s_gateway_api::HttpQueryParamMatch::RegularExpression { name, value } => SgHttpQueryMatch {
                                                        kind: SgHttpQueryMatchType::Regular,
                                                        name,
                                                        value,
                                                    },
                                                })
                                                .collect_vec()
                                        }),
                                        // ref https://www.rfc-editor.org/rfc/rfc9110.html#name-methods
                                        // Method is case-sensitive and standardized methods are defined in all-uppercase US-ASCII letters
                                        method: a_match.method.map(|method| vec![method]),
                                    })
                                    .collect_vec()
                            }),
                            filters: convert_filters(rule.filters),
                            backends: rule.backend_refs.map(|backends| {
                                backends
                                    .into_iter()
                                    .map(|backend| {
                                        let filters = convert_filters(backend.filters);
                                        let backend = backend.backend_ref.expect("[SG.Config] unexpected none: http_route backendRef");
                                        let mut protocol = None;
                                        let namespace = match backend.inner.kind {
                                            Some(kind) => {
                                                if kind.eq_ignore_ascii_case(BANCKEND_KIND_EXTERNAL_HTTP) {
                                                    protocol = Some(SgProtocol::Http);
                                                    backend.inner.namespace
                                                } else if kind.eq_ignore_ascii_case(BANCKEND_KIND_EXTERNAL_HTTPS) {
                                                    protocol = Some(SgProtocol::Https);
                                                    backend.inner.namespace
                                                } else {
                                                    Some(backend.inner.namespace.unwrap_or("default".to_string()))
                                                }
                                            }
                                            None => Some(backend.inner.namespace.unwrap_or("default".to_string())),
                                        };

                                        SgBackendRef {
                                            name_or_host: backend.inner.name,
                                            namespace,
                                            port: backend.inner.port.expect("[SG.Config] unexpected none: http_route backend's port"),
                                            timeout_ms: backend.timeout_ms,
                                            protocol,
                                            weight: backend.weight,
                                            filters,
                                        }
                                    })
                                    .collect_vec()
                            }),
                            timeout_ms: rule.timeout_ms,
                        })
                        .collect_vec();
                    Some(sg_rules)
                }
                None => None,
            },
        };
        http_route_configs.push(http_route_config);
    }
    Ok(http_route_configs)
}

async fn get_filters_from_cdr(kind: &str, name: &str, namespace: &Option<String>) -> TardisResult<Option<Vec<SgRouteFilter>>> {
    let filter_api: Api<SgFilter> = Api::all(get_client().await?);
    let namespace = namespace.clone().unwrap_or("default".to_string());
    let filter_objs: Vec<SgRouteFilter> = filter_api
        .list(&ListParams::default())
        .await
        .map_err(|error| TardisError::wrap(&format!("[SG.Config] Kubernetes error: {error:?}"), ""))?
        .into_iter()
        .filter(|filter_obj| {
            filter_obj.spec.target_refs.iter().any(|target_ref| {
                target_ref.kind.eq_ignore_ascii_case(kind)
                    && target_ref.name.eq_ignore_ascii_case(name)
                    && target_ref.namespace.as_deref().unwrap_or("default").eq_ignore_ascii_case(&namespace)
            })
        })
        .flat_map(|filter_obj| {
            filter_obj.spec.filters.into_iter().map(|filter| SgRouteFilter {
                code: filter.code,
                name: filter.name,
                spec: filter.config,
            })
        })
        .collect();

    if !filter_objs.is_empty() {
        let mut filter_vec = String::new();
        filter_objs.clone().into_iter().for_each(|filter| filter_vec.push_str(&format!("Filter{{code: {},name:{}}},", filter.code, filter.name.unwrap_or("None".to_string()))));
        log::trace!("[SG.Config.SgFilter] {namespace}.{kind}.{name} filter found: {}", filter_vec.trim_end_matches(','));
    }

    if filter_objs.is_empty() {
        Ok(None)
    } else {
        Ok(Some(filter_objs))
    }
}

fn convert_filters(filters: Option<Vec<HttpRouteFilter>>) -> Option<Vec<SgRouteFilter>> {
    filters
        .map(|filters| {
            filters
                .into_iter()
                .map(|filter| {
                    let sg_filter = match filter {
                        k8s_gateway_api::HttpRouteFilter::RequestHeaderModifier { request_header_modifier } => {
                            let mut sg_sets = HashMap::new();
                            if let Some(adds) = request_header_modifier.add {
                                for add in adds {
                                    sg_sets.insert(add.name, add.value);
                                }
                            }
                            if let Some(sets) = request_header_modifier.set {
                                for set in sets {
                                    sg_sets.insert(set.name, set.value);
                                }
                            }
                            SgRouteFilter {
                                code: crate::plugins::filters::header_modifier::CODE.to_string(),
                                name: None,
                                spec: TardisFuns::json.obj_to_json(&crate::plugins::filters::header_modifier::SgFilterHeaderModifier {
                                    kind: crate::plugins::filters::header_modifier::SgFilterHeaderModifierKind::Request,
                                    sets: if sg_sets.is_empty() { None } else { Some(sg_sets) },
                                    remove: request_header_modifier.remove,
                                })?,
                            }
                        }
                        k8s_gateway_api::HttpRouteFilter::ResponseHeaderModifier { response_header_modifier } => {
                            let mut sg_sets = HashMap::new();
                            if let Some(adds) = response_header_modifier.add {
                                for add in adds {
                                    sg_sets.insert(add.name, add.value);
                                }
                            }
                            if let Some(sets) = response_header_modifier.set {
                                for set in sets {
                                    sg_sets.insert(set.name, set.value);
                                }
                            }
                            SgRouteFilter {
                                code: crate::plugins::filters::header_modifier::CODE.to_string(),
                                name: None,
                                spec: TardisFuns::json.obj_to_json(&crate::plugins::filters::header_modifier::SgFilterHeaderModifier {
                                    kind: crate::plugins::filters::header_modifier::SgFilterHeaderModifierKind::Response,
                                    sets: if sg_sets.is_empty() { None } else { Some(sg_sets) },
                                    remove: response_header_modifier.remove,
                                })?,
                            }
                        }
                        k8s_gateway_api::HttpRouteFilter::RequestRedirect { request_redirect } => SgRouteFilter {
                            code: crate::plugins::filters::redirect::CODE.to_string(),
                            name: None,
                            spec: TardisFuns::json.obj_to_json(&crate::plugins::filters::redirect::SgFilterRedirect {
                                scheme: request_redirect.scheme,
                                hostname: request_redirect.hostname,
                                path: request_redirect.path.map(|path| match path {
                                    k8s_gateway_api::HttpPathModifier::ReplaceFullPath { replace_full_path } => plugin_filter_dto::SgHttpPathModifier {
                                        kind: plugin_filter_dto::SgHttpPathModifierType::ReplaceFullPath,
                                        value: replace_full_path,
                                    },
                                    k8s_gateway_api::HttpPathModifier::ReplacePrefixMatch { replace_prefix_match } => plugin_filter_dto::SgHttpPathModifier {
                                        kind: plugin_filter_dto::SgHttpPathModifierType::ReplacePrefixMatch,
                                        value: replace_prefix_match,
                                    },
                                }),
                                port: request_redirect.port,
                                status_code: request_redirect.status_code,
                            })?,
                        },
                        k8s_gateway_api::HttpRouteFilter::URLRewrite { url_rewrite } => SgRouteFilter {
                            code: crate::plugins::filters::rewrite::CODE.to_string(),
                            name: None,
                            spec: TardisFuns::json.obj_to_json(&crate::plugins::filters::rewrite::SgFilterRewrite {
                                hostname: url_rewrite.hostname,
                                path: url_rewrite.path.map(|path| match path {
                                    k8s_gateway_api::HttpPathModifier::ReplaceFullPath { replace_full_path } => plugin_filter_dto::SgHttpPathModifier {
                                        kind: plugin_filter_dto::SgHttpPathModifierType::ReplaceFullPath,
                                        value: replace_full_path,
                                    },
                                    k8s_gateway_api::HttpPathModifier::ReplacePrefixMatch { replace_prefix_match } => plugin_filter_dto::SgHttpPathModifier {
                                        kind: plugin_filter_dto::SgHttpPathModifierType::ReplacePrefixMatch,
                                        value: replace_prefix_match,
                                    },
                                }),
                            })?,
                        },
                        k8s_gateway_api::HttpRouteFilter::RequestMirror { .. } => {
                            return Err(TardisError::not_implemented(
                                "[SG.Config] HttpRoute [spec.rules.filters.type=RequestMirror] not supported yet",
                                "",
                            ))
                        }
                        k8s_gateway_api::HttpRouteFilter::ExtensionRef { .. } => {
                            return Err(TardisError::not_implemented(
                                "[SG.Config] HttpRoute [spec.rules.filters.type=ExtensionRef] not supported yet",
                                "",
                            ))
                        }
                    };
                    Ok(sg_filter)
                })
                .collect_vec()
        })
        .map(|filters| filters.into_iter().map(|filter| filter.expect("Unreachable code")).collect_vec())
}

fn convert_to_kube_filters(filters: Option<Vec<SgRouteFilter>>) -> Option<Vec<HttpRouteFilter>> {
    filters
        .map(|filters| {
            filters
                .into_iter()
                .map(|filter| {
                    let http_route_filter = match filter.code.as_str() {
                        crate::plugins::filters::header_modifier::CODE => {
                            let header_modifier = TardisFuns::json.json_to_obj::<crate::plugins::filters::header_modifier::SgFilterHeaderModifier>(filter.spec)?;
                            match header_modifier.kind {
                                SgFilterHeaderModifierKind::Request => HttpRouteFilter::RequestHeaderModifier {
                                    request_header_modifier: k8s_gateway_api::HttpRequestHeaderFilter {
                                        set: header_modifier.sets.map(|set| set.into_iter().map(|(name, value)| k8s_gateway_api::HttpHeader { name, value }).collect::<Vec<_>>()),
                                        add: None,
                                        remove: header_modifier.remove,
                                    },
                                },
                                SgFilterHeaderModifierKind::Response => HttpRouteFilter::ResponseHeaderModifier {
                                    response_header_modifier: k8s_gateway_api::HttpRequestHeaderFilter {
                                        set: header_modifier.sets.map(|set| set.into_iter().map(|(name, value)| k8s_gateway_api::HttpHeader { name, value }).collect::<Vec<_>>()),
                                        add: None,
                                        remove: header_modifier.remove,
                                    },
                                },
                            }
                        }
                        crate::plugins::filters::rewrite::CODE => {
                            let rewrite = TardisFuns::json.json_to_obj::<crate::plugins::filters::rewrite::SgFilterRewrite>(filter.spec)?;
                            HttpRouteFilter::URLRewrite {
                                url_rewrite: k8s_gateway_api::HttpUrlRewriteFilter {
                                    hostname: rewrite.hostname,
                                    path: rewrite.path.map(|p| match p.kind {
                                        SgHttpPathModifierType::ReplaceFullPath => k8s_gateway_api::HttpPathModifier::ReplaceFullPath { replace_full_path: p.value },
                                        SgHttpPathModifierType::ReplacePrefixMatch => k8s_gateway_api::HttpPathModifier::ReplacePrefixMatch { replace_prefix_match: p.value },
                                    }),
                                },
                            }
                        }
                        crate::plugins::filters::redirect::CODE => {
                            let redirect = TardisFuns::json.json_to_obj::<crate::plugins::filters::redirect::SgFilterRedirect>(filter.spec)?;
                            HttpRouteFilter::RequestRedirect {
                                request_redirect: k8s_gateway_api::HttpRequestRedirectFilter {
                                    scheme: redirect.scheme,
                                    hostname: redirect.hostname,
                                    path: redirect.path.map(|p| match p.kind {
                                        SgHttpPathModifierType::ReplaceFullPath => k8s_gateway_api::HttpPathModifier::ReplaceFullPath { replace_full_path: p.value },
                                        SgHttpPathModifierType::ReplacePrefixMatch => k8s_gateway_api::HttpPathModifier::ReplacePrefixMatch { replace_prefix_match: p.value },
                                    }),
                                    port: redirect.port,
                                    status_code: redirect.status_code,
                                },
                            }
                        }
                        _ => return None,
                    };
                    Some(http_route_filter)
                })
                .collect_vec()
        })
        .map(|filters| filters.into_iter().filter(|filter| filter.is_some()).map(|f| f.unwrap()).collect_vec())
}

async fn get_client() -> TardisResult<Client> {
    Client::try_default().await.map_err(|error| TardisError::wrap(&format!("[SG.Config] Kubernetes error: {error:?}"), ""))
}<|MERGE_RESOLUTION|>--- conflicted
+++ resolved
@@ -19,7 +19,10 @@
 
 use crate::{do_startup, functions::http_route, shutdown};
 
+use crate::config::k8s_crd_spaceroute::HttpSpaceroute;
 use crate::constants::{BANCKEND_KIND_EXTERNAL_HTTP, BANCKEND_KIND_EXTERNAL_HTTPS};
+use crate::constants::{BANCKEND_KIND_EXTERNAL_HTTP, BANCKEND_KIND_EXTERNAL_HTTPS, GATEWAY_ANNOTATION_LANGUAGE, GATEWAY_ANNOTATION_LOG_LEVEL, GATEWAY_ANNOTATION_REDIS_URL};
+use crate::helpers::k8s_helper;
 use crate::plugins::filters::header_modifier::SgFilterHeaderModifierKind;
 use kernel_dto::constants::GATEWAY_CLASS_NAME;
 use kernel_dto::dto::plugin_filter_dto::{SgHttpPathModifier, SgHttpPathModifierType};
@@ -32,13 +35,7 @@
     plugin_filter_dto,
     plugin_filter_dto::SgRouteFilter,
 };
-<<<<<<< HEAD
 use kernel_dto::k8s_crd::SgFilter;
-=======
-use crate::config::k8s_crd_spaceroute::HttpSpaceroute;
-use crate::constants::{BANCKEND_KIND_EXTERNAL_HTTP, BANCKEND_KIND_EXTERNAL_HTTPS, GATEWAY_ANNOTATION_LANGUAGE, GATEWAY_ANNOTATION_LOG_LEVEL, GATEWAY_ANNOTATION_REDIS_URL};
-use crate::helpers::k8s_helper;
->>>>>>> 87a6ccab
 use lazy_static::lazy_static;
 
 lazy_static! {
@@ -456,6 +453,7 @@
     }
 }
 
+//todo remove
 // async fn watch_http_spaceroute(
 //     http_route_obj: HttpSpaceroute,
 //     http_route_objs_versions: &mut HashMap<String, String>,
@@ -597,29 +595,8 @@
         // Generate gateway configuration
         let gateway_name_without_namespace = gateway_obj.metadata.name.as_ref().ok_or_else(|| TardisError::format_error("[SG.Config] Gateway [metadata.name] is required", ""))?;
         let gateway_config = SgGateway {
-<<<<<<< HEAD
-            name: format!("{}.{}", gateway_obj.namespace().unwrap_or("default".to_string()), gateway_name_without_namespace),
+            name: k8s_helper::format_k8s_obj_unique(gateway_obj.namespace().as_ref(), gateway_name_without_namespace),
             parameters: SgParameters::from_kube_gateway(&gateway_obj),
-=======
-            name: k8s_helper::format_k8s_obj_unique(gateway_obj.namespace().as_ref(), gateway_name_without_namespace),
-            parameters: SgParameters {
-                redis_url: gateway_obj.metadata.annotations.clone().and_then(|ann| ann.get(GATEWAY_ANNOTATION_REDIS_URL).map(|v| v.to_string())),
-                log_level: gateway_obj
-                    .metadata
-                    .annotations
-                    .clone()
-                    .and_then(|ann: std::collections::BTreeMap<String, String>| ann.get(GATEWAY_ANNOTATION_LOG_LEVEL).map(|v| v.to_string())),
-                lang: gateway_obj
-                    .metadata
-                    .annotations
-                    .clone()
-                    .and_then(|ann: std::collections::BTreeMap<String, String>| ann.get(GATEWAY_ANNOTATION_LANGUAGE).map(|v| v.to_string())),
-                ignore_tls_verification: gateway_obj
-                    .metadata
-                    .annotations
-                    .and_then(|ann: std::collections::BTreeMap<String, String>| ann.get(GATEWAY_ANNOTATION_IGNORE_TLS_VERIFICATION).and_then(|v| v.parse::<bool>().ok())),
-            },
->>>>>>> 87a6ccab
             listeners: join_all(
                 gateway_obj
                     .spec
