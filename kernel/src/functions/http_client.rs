--- conflicted
+++ resolved
@@ -140,13 +140,8 @@
         let client = init().unwrap();
 
         // test simple
-<<<<<<< HEAD
-        let mut resp = retry_test_request(
-            &client,
-=======
-        let mut resp = request(
-            client,
->>>>>>> 7f98c02b
+        let mut resp = retry_test_request(
+            client,
             Some(&SgBackendInst {
                 name_or_host: "www.baidu.com".to_string(),
                 port: 80,
@@ -171,13 +166,8 @@
         assert!(body.contains("百度一下"));
 
         // test get
-<<<<<<< HEAD
-        let mut resp = retry_test_request(
-            &client,
-=======
-        let mut resp = request(
-            client,
->>>>>>> 7f98c02b
+        let mut resp = retry_test_request(
+            client,
             Some(&SgBackendInst {
                 name_or_host: "httpbin.org".to_string(),
                 port: 80,
@@ -202,13 +192,8 @@
         assert!(body.contains(r#""url": "http://httpbin.org/get?foo1=bar1&foo2=bar2""#));
 
         // test post with tls
-<<<<<<< HEAD
-        let mut resp = retry_test_request(
-            &client,
-=======
-        let mut resp = request(
-            client,
->>>>>>> 7f98c02b
+        let mut resp = retry_test_request(
+            client,
             Some(&SgBackendInst {
                 name_or_host: "postman-echo.com".to_string(),
                 protocol: Some(SgProtocol::Https),
@@ -235,13 +220,8 @@
         assert!(body.contains(r#""data": "星航""#));
 
         // test timeout
-<<<<<<< HEAD
-        let mut resp = retry_test_request(
-            &client,
-=======
-        let mut resp = request(
-            client,
->>>>>>> 7f98c02b
+        let mut resp = retry_test_request(
+            client,
             Some(&SgBackendInst {
                 name_or_host: "postman-echo.com".to_string(),
                 port: 80,
@@ -264,13 +244,8 @@
         .unwrap();
         assert_eq!(resp.response.get_status_code().as_u16(), 504);
 
-<<<<<<< HEAD
-        let mut resp = retry_test_request(
-            &client,
-=======
-        let mut resp = request(
-            client,
->>>>>>> 7f98c02b
+        let mut resp = retry_test_request(
+            client,
             Some(&SgBackendInst {
                 name_or_host: "postman-echo.com".to_string(),
                 port: 443,
@@ -297,13 +272,8 @@
         assert!(body.contains(r#""url": "https://postman-echo.com/get?foo1=bar1&foo2=bar2""#));
 
         // test redirect
-<<<<<<< HEAD
-        let mut resp = retry_test_request(
-            &client,
-=======
-        let mut resp = request(
-            client,
->>>>>>> 7f98c02b
+        let mut resp = retry_test_request(
+            client,
             None,
             Some(20000),
             true,
