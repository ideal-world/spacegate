use std::net::IpAddr;
use std::{collections::HashMap, sync::Arc};

use async_trait::async_trait;
use http::Request;
use hyper::service::{make_service_fn, service_fn};
use hyper::{Body, Server};

use serde::{Deserialize, Serialize};
use tardis::chrono::{Duration, Utc};
use tardis::tokio::task::JoinHandle;
use tardis::{
    basic::result::TardisResult,
    log,
    tokio::{
        self,
        sync::{watch::Sender, Mutex},
    },
};

#[cfg(feature = "cache")]
use crate::functions::cache_client;

use self::status_plugin::{clean_status, get_status, update_status, Status};
use super::{SgAttachedLevel, SgPluginFilter, SgPluginFilterInitDto, SgRoutePluginContext};
use crate::def_filter;
use crate::plugins::filters::status::sliding_window::SlidingWindowCounter;
use lazy_static::lazy_static;
use tardis::basic::error::TardisError;
#[cfg(not(feature = "cache"))]
use tardis::tokio::sync::RwLock;

lazy_static! {
    static ref SHUTDOWN_TX: Arc<Mutex<HashMap<u16, (Sender<()>, JoinHandle<Result<(), hyper::Error>>)>>> = Default::default();
}

pub mod sliding_window;
pub mod status_plugin;

def_filter!("status", SgFilterStatusDef, SgFilterStatus);

#[derive(Debug, Serialize, Deserialize)]
#[serde(default)]
pub struct SgFilterStatus {
    pub serv_addr: String,
    pub port: u16,
    pub title: String,
    /// Unhealthy threshold , if server error more than this, server will be tag as unhealthy
    pub unhealthy_threshold: u16,
    /// second
    pub interval: u64,
    #[cfg(not(feature = "cache"))]
    #[serde(skip)]
    counter: RwLock<SlidingWindowCounter>,
    #[cfg(feature = "cache")]
    pub status_cache_key: String,
    #[cfg(feature = "cache")]
    pub window_cache_key: String,
}

impl Default for SgFilterStatus {
    fn default() -> Self {
        Self {
            serv_addr: "0.0.0.0".to_string(),
            port: 8110,
            title: "System Status".to_string(),
            unhealthy_threshold: 3,
            interval: 5,
            #[cfg(feature = "cache")]
            status_cache_key: "spacegate:cache:plugin:status".to_string(),
            #[cfg(feature = "cache")]
            window_cache_key: sliding_window::DEFAULT_CONF_WINDOW_KEY.to_string(),
            #[cfg(not(feature = "cache"))]
            counter: RwLock::new(SlidingWindowCounter::new(Duration::seconds(3), 60)),
        }
    }
}

#[async_trait]
impl SgPluginFilter for SgFilterStatus {
    fn accept(&self) -> super::SgPluginFilterAccept {
        super::SgPluginFilterAccept {
            kind: vec![super::SgPluginFilterKind::Http],
            accept_error_response: true,
        }
    }

    async fn init(&mut self, init_dto: &SgPluginFilterInitDto) -> TardisResult<()> {
        if !init_dto.attached_level.eq(&SgAttachedLevel::Gateway) {
            log::error!("[SG.Filter.Status] init filter is only can attached to gateway");
            return Ok(());
        }
        let (shutdown_tx, _) = tokio::sync::watch::channel(());
        let mut shutdown_rx = shutdown_tx.subscribe();

        let mut shutdown = SHUTDOWN_TX.lock().await;
        if let Some(old_shutdown) = shutdown.remove(&self.port) {
            old_shutdown.0.send(()).ok();
            let _ = old_shutdown.1.await;
            log::trace!("[SG.Filter.Status] init stop old service.");
        }

        let addr_ip: IpAddr = self.serv_addr.parse().map_err(|e| TardisError::conflict(&format!("[SG.Filter.Status] serv_addr parse error: {e}"), ""))?;
        let addr = (addr_ip, self.port).into();
        let title = Arc::new(Mutex::new(self.title.clone()));
        let gateway_name = Arc::new(Mutex::new(init_dto.gateway_name.clone()));
        let cache_key = Arc::new(Mutex::new(get_cache_key(self, &init_dto.gateway_name)));
        let make_svc = make_service_fn(move |_conn| {
            let title = title.clone();
            let gateway_name = gateway_name.clone();
            let cache_key = cache_key.clone();
            async move {
                Ok::<_, hyper::Error>(service_fn(move |request: Request<Body>| {
                    status_plugin::create_status_html(request, gateway_name.clone(), cache_key.clone(), title.clone())
                }))
            }
        });

        let server = match Server::try_bind(&addr) {
            Ok(server) => server.serve(make_svc),
            Err(e) => return Err(TardisError::conflict(&format!("[SG.Filter.Status] bind error: {e}"), "")),
        };

        let join = tokio::spawn(async move {
            log::info!("[SG.Filter.Status] Server started: {addr}");
            let server = server.with_graceful_shutdown(async move {
                shutdown_rx.changed().await.ok();
            });
            server.await
        });
        (*shutdown).insert(self.port, (shutdown_tx, join));

        #[cfg(feature = "cache")]
        {
            clean_status(&get_cache_key(self, &init_dto.gateway_name), &init_dto.gateway_name).await?;
        }
        #[cfg(not(feature = "cache"))]
        {
            clean_status().await?;
        }
        for http_route_rule in init_dto.http_route_rules.clone() {
            if let Some(backends) = &http_route_rule.backends {
                for backend in backends {
                    #[cfg(feature = "cache")]
                    {
                        let cache_client = cache_client::get(&init_dto.gateway_name).await?;
                        update_status(
                            &backend.name_or_host,
                            &get_cache_key(self, &init_dto.gateway_name),
                            &cache_client,
                            status_plugin::Status::default(),
                        )
                        .await?;
                    }
                    #[cfg(not(feature = "cache"))]
                    {
                        update_status(&backend.name_or_host, status_plugin::Status::default()).await?;
                    }
                }
            }
        }
        #[cfg(not(feature = "cache"))]
        {
            self.counter = RwLock::new(SlidingWindowCounter::new(Duration::seconds(self.interval as i64), 60));
        }
        Ok(())
    }

    async fn destroy(&self) -> TardisResult<()> {
        let mut shutdown = SHUTDOWN_TX.lock().await;

        if let Some(shutdown) = shutdown.remove(&self.port) {
            shutdown.0.send(()).ok();
            let _ = shutdown.1.await;
            log::info!("[SG.Filter.Status] Server stopped");
        };
        Ok(())
    }

    async fn req_filter(&self, _: &str, ctx: SgRoutePluginContext) -> TardisResult<(bool, SgRoutePluginContext)> {
        Ok((true, ctx))
    }

    async fn resp_filter(&self, _: &str, ctx: SgRoutePluginContext) -> TardisResult<(bool, SgRoutePluginContext)> {
        if let Some(backend_name) = ctx.get_chose_backend_name() {
            if ctx.is_resp_error() {
                let now = Utc::now();
                let count;
                #[cfg(not(feature = "cache"))]
                {
                    let mut counter = self.counter.write().await;
                    count = counter.add_and_count(now)
                }
                #[cfg(feature = "cache")]
                {
                    count = SlidingWindowCounter::new(Duration::seconds(self.interval as i64), &self.window_cache_key).add_and_count(now, &ctx).await?;
                }
                if count >= self.unhealthy_threshold as u64 {
                    #[cfg(feature = "cache")]
                    {
                        update_status(
                            &backend_name,
                            &get_cache_key(self, &ctx.get_gateway_name()),
                            &ctx.cache().await?,
                            status_plugin::Status::Major,
                        )
                        .await?;
                    }
                    #[cfg(not(feature = "cache"))]
                    {
                        update_status(&backend_name, status_plugin::Status::Major).await?;
                    }
                } else {
                    #[cfg(feature = "cache")]
                    {
                        update_status(
                            &backend_name,
                            &get_cache_key(self, &ctx.get_gateway_name()),
                            &ctx.cache().await?,
                            status_plugin::Status::Minor,
                        )
                        .await?;
                    }
                    #[cfg(not(feature = "cache"))]
                    {
                        update_status(&backend_name, status_plugin::Status::Minor).await?;
                    }
                }
            } else {
                let gotten_status: Option<Status>;
                #[cfg(feature = "cache")]
                {
                    gotten_status = get_status(&backend_name, &get_cache_key(self, &ctx.get_gateway_name()), &ctx.cache().await?).await?;
                }
                #[cfg(not(feature = "cache"))]
                {
                    gotten_status = get_status(&backend_name).await?;
                }
                if let Some(status) = gotten_status {
                    if status != status_plugin::Status::Good {
                        #[cfg(feature = "cache")]
                        {
                            update_status(
                                &backend_name,
                                &get_cache_key(self, &ctx.get_gateway_name()),
                                &ctx.cache().await?,
                                status_plugin::Status::Good,
                            )
                            .await?;
                        }
                        #[cfg(not(feature = "cache"))]
                        {
                            update_status(&backend_name, status_plugin::Status::Good).await?;
                        }
                    }
                }
            }
        }
        Ok((true, ctx))
    }
}

#[cfg(feature = "cache")]
fn get_cache_key(filter_status: &SgFilterStatus, gateway_name: &str) -> String {
    format!("{}:{}", filter_status.status_cache_key, gateway_name)
}
#[cfg(not(feature = "cache"))]
// not use in not cache mode;
fn get_cache_key(_: &SgFilterStatus, _: &str) -> String {
    String::new()
}

#[cfg(test)]
mod tests {
    use std::env;

    use http::{HeaderMap, Method, StatusCode, Uri, Version};
    use hyper::Body;
<<<<<<< HEAD

    use kernel_common::inner_model::gateway::SgParameters;
    use kernel_common::inner_model::http_route::{SgBackendRef, SgHttpRouteRule};
=======
>>>>>>> 97258e22
    use tardis::{
        basic::{error::TardisError, result::TardisResult},
        test::test_container::TardisTestContainer,
        testcontainers::{self, clients::Cli, Container},
        tokio,
    };
    use testcontainers_modules::redis::Redis;

    #[cfg(feature = "cache")]
    use crate::functions;
    #[cfg(feature = "cache")]
    use crate::plugins::filters::status::get_cache_key;
    use crate::{
        instance::{SgBackendInst, SgHttpRouteRuleInst},
        plugins::{
            context::ChosenHttpRouteRuleInst,
            filters::{
                status::{
                    status_plugin::{get_status, Status},
                    SgFilterStatus,
                },
                SgPluginFilter, SgPluginFilterInitDto, SgRoutePluginContext,
            },
        },
    };

    #[tokio::test]
    async fn test_status() {
        env::set_var("RUST_LOG", "info,spacegate_kernel=trace");
        tracing_subscriber::fmt::init();
        let mut stats = SgFilterStatus::default();
        let mock_backend_ref = SgBackendRef {
            name_or_host: "test1".to_string(),
            namespace: None,
            port: 80,
            timeout_ms: None,
            protocol: Some(kernel_common::inner_model::gateway::SgProtocol::Http),
            weight: None,
            filters: None,
        };
        let docker = testcontainers::clients::Cli::default();
        let _x = docker_init(&docker).await.unwrap();
        let gateway_name = "gateway_name1".to_string();

        #[cfg(feature = "cache")]
        functions::cache_client::init(&gateway_name, &env::var("TARDIS_FW.CACHE.URL").unwrap()).await.unwrap();

        stats
            .init(&SgPluginFilterInitDto {
                gateway_name: gateway_name.clone(),
                gateway_parameters: SgParameters::default(),
                http_route_rules: vec![SgHttpRouteRule {
                    matches: None,
                    filters: None,
                    backends: Some(vec![mock_backend_ref.clone()]),
                    timeout_ms: None,
                }],
                attached_level: crate::plugins::filters::SgAttachedLevel::Gateway,
            })
            .await
            .unwrap();
        let mock_backend = SgBackendInst {
            name_or_host: mock_backend_ref.name_or_host,
            namespace: mock_backend_ref.namespace,
            port: mock_backend_ref.port,
            timeout_ms: mock_backend_ref.timeout_ms,
            protocol: mock_backend_ref.protocol,
            weight: mock_backend_ref.weight,
            filters: vec![],
        };
        let mut ctx = SgRoutePluginContext::new_http(
            Method::POST,
            Uri::from_static("http://sg.idealworld.group/iam/ct/001?name=sg"),
            Version::HTTP_11,
            HeaderMap::new(),
            Body::empty(),
            "127.0.0.1:8080".parse().unwrap(),
            gateway_name.clone(),
            Some(ChosenHttpRouteRuleInst::clone_from(&SgHttpRouteRuleInst { ..Default::default() }, None)),
        );

        ctx.set_chose_backend(&mock_backend);

        let ctx = ctx.resp_from_error(TardisError::bad_request("mock resp error", ""));
        let (is_ok, ctx) = stats.resp_filter("id1", ctx).await.unwrap();
        assert!(is_ok);

        let gotten_status: Status;
        #[cfg(feature = "cache")]
        {
            gotten_status = get_status(&mock_backend.name_or_host, &get_cache_key(&stats, &ctx.get_gateway_name()), ctx.cache().await.unwrap()).await.unwrap().unwrap();
        }
        #[cfg(not(feature = "cache"))]
        {
            gotten_status = get_status(&mock_backend.name_or_host).await.unwrap().unwrap();
        }
        assert_eq!(gotten_status, Status::Minor);

        let (_, ctx) = stats.resp_filter("id2", ctx).await.unwrap();
        let (_, ctx) = stats.resp_filter("id3", ctx).await.unwrap();
        let (_, ctx) = stats.resp_filter("id4", ctx).await.unwrap();

        let gotten_status: Status;
        #[cfg(feature = "cache")]
        {
            gotten_status = get_status(&mock_backend.name_or_host, &get_cache_key(&stats, &ctx.get_gateway_name()), ctx.cache().await.unwrap()).await.unwrap().unwrap();
        }
        #[cfg(not(feature = "cache"))]
        {
            gotten_status = get_status(&mock_backend.name_or_host).await.unwrap().unwrap();
        }
        assert_eq!(gotten_status, Status::Major);

        let ctx = ctx.resp(StatusCode::OK, HeaderMap::new(), Body::empty());
        let (_, _ctx) = stats.resp_filter("id4", ctx).await.unwrap();

        let gotten_status: Status;
        #[cfg(feature = "cache")]
        {
            gotten_status = get_status(&mock_backend.name_or_host, &get_cache_key(&stats, &_ctx.get_gateway_name()), _ctx.cache().await.unwrap()).await.unwrap().unwrap();
        }
        #[cfg(not(feature = "cache"))]
        {
            gotten_status = get_status(&mock_backend.name_or_host).await.unwrap().unwrap();
        }
        assert_eq!(gotten_status, Status::Good);
    }

    pub struct LifeHold<'a> {
        pub redis: Container<'a, Redis>,
    }

    async fn docker_init(docker: &Cli) -> TardisResult<LifeHold<'_>> {
        let redis_container = TardisTestContainer::redis_custom(docker);
        let port = redis_container.get_host_port_ipv4(6379);
        let url = format!("redis://127.0.0.1:{port}/0",);
        env::set_var("TARDIS_FW.CACHE.URL", url);

        Ok(LifeHold { redis: redis_container })
    }
}<|MERGE_RESOLUTION|>--- conflicted
+++ resolved
@@ -276,12 +276,9 @@
 
     use http::{HeaderMap, Method, StatusCode, Uri, Version};
     use hyper::Body;
-<<<<<<< HEAD
 
     use kernel_common::inner_model::gateway::SgParameters;
     use kernel_common::inner_model::http_route::{SgBackendRef, SgHttpRouteRule};
-=======
->>>>>>> 97258e22
     use tardis::{
         basic::{error::TardisError, result::TardisResult},
         test::test_container::TardisTestContainer,
