--- conflicted
+++ resolved
@@ -227,45 +227,28 @@
         self.headers.set(req_headers)
     }
 
-<<<<<<< HEAD
-    pub fn set_header(&mut self, key: &str, value: &str) -> TardisResult<()> {
+    pub fn set_header_str(&mut self, key: &str, value: &str) -> TardisResult<()> {
         self.get_headers_mut().insert(
             HeaderName::try_from(key).map_err(|error| TardisError::format_error(&format!("[SG.Filter] Header key {key} parsing error: {error}"), ""))?,
-=======
-    pub fn set_header_str(&mut self, key: &str, value: &str) -> TardisResult<()> {
-        self.set_header(
-            HeaderName::try_from(key).map_err(|error| TardisError::format_error(&format!("[SG.Filter] Header key {key} parsing error: {error}"), ""))?,
-            value,
-        )
-    }
-
-    pub fn set_header(&mut self, key: HeaderName, value: &str) -> TardisResult<()> {
-        if self.mod_headers.is_none() {
-            self.mod_headers = Some(self.raw_headers.clone());
-        }
-        let mod_headers = self.mod_headers.as_mut().expect("Unreachable code");
-        mod_headers.insert(
-            key,
->>>>>>> 1fbc501e
             HeaderValue::try_from(value).map_err(|error| TardisError::format_error(&format!("[SG.Filter] Header value {value} parsing error: {error}"), ""))?,
         );
         Ok(())
     }
 
+    pub fn set_header(&mut self, key: HeaderName, value: &str) -> TardisResult<()> {
+        self.get_headers_mut().insert(
+            key,
+            HeaderValue::try_from(value).map_err(|error| TardisError::format_error(&format!("[SG.Filter] Header value {value} parsing error: {error}"), ""))?,
+        );
+        Ok(())
+    }
+
     pub fn get_headers_raw(&self) -> &HeaderMap<HeaderValue> {
         self.headers.get_raw()
     }
 
-<<<<<<< HEAD
     pub fn get_remote_addr(&self) -> &SocketAddr {
         &self.remote_addr
-=======
-    pub fn set_body(&mut self, body: Vec<u8>) -> TardisResult<()> {
-        self.get_headers_mut().remove(http::header::TRANSFER_ENCODING);
-        self.set_header(http::header::CONTENT_LENGTH, body.len().to_string().as_str())?;
-        self.mod_body = Some(body);
-        Ok(())
->>>>>>> 1fbc501e
     }
 
     pub fn take_body(&mut self) -> Body {
@@ -274,6 +257,11 @@
 
     pub fn replace_body(&mut self, body: impl Into<Body>) -> Body {
         std::mem::replace(&mut self.body, body.into())
+    }
+
+    #[inline]
+    pub fn set_body(&mut self, body: impl Into<Body>) {
+        let _ = self.replace_body(body);
     }
 
     /// it's a shortcut for [take_body](SgCtxRequest) + [hyper::body::to_bytes]
@@ -292,7 +280,7 @@
     /// this method will read all of the body and clone it, and it's body will become an once stream which holds the whole body.
     pub async fn dump_body(&mut self) -> TardisResult<hyper::body::Bytes> {
         let bytes = self.take_body_into_bytes().await?;
-        let _ = self.replace_body(bytes.clone());
+        self.set_body(bytes.clone());
         Ok(bytes)
     }
 }
@@ -355,32 +343,30 @@
         self.headers.set(req_headers)
     }
 
-<<<<<<< HEAD
-    pub fn set_header(&mut self, key: &str, value: &str) -> TardisResult<()> {
+    pub fn set_header_str(&mut self, key: &str, value: &str) -> TardisResult<()> {
         self.get_headers_mut().insert(
             HeaderName::try_from(key).map_err(|error| TardisError::format_error(&format!("[SG.Filter] Header key {key} parsing error: {error}"), ""))?,
-=======
-    pub fn set_header_str(&mut self, key: &str, value: &str) -> TardisResult<()> {
-        self.set_header(
-            HeaderName::try_from(key).map_err(|error| TardisError::format_error(&format!("[SG.Filter] Header key {key} parsing error: {error}"), ""))?,
-            value,
-        )
-    }
-
-    pub fn set_header(&mut self, key: HeaderName, value: &str) -> TardisResult<()> {
-        if self.mod_headers.is_none() {
-            self.mod_headers = Some(self.raw_headers.clone());
-        }
-        let mod_headers = self.mod_headers.as_mut().expect("Unreachable code");
-        mod_headers.insert(
-            key,
->>>>>>> 1fbc501e
             HeaderValue::try_from(value).map_err(|error| TardisError::format_error(&format!("[SG.Filter] Header value {value} parsing error: {error}"), ""))?,
         );
         Ok(())
     }
 
-    pub fn remove_header(&mut self, key: &str) -> TardisResult<()> {
+    pub fn set_header(&mut self, key: HeaderName, value: &str) -> TardisResult<()> {
+        self.get_headers_mut().insert(
+            key,
+            HeaderValue::try_from(value).map_err(|error| TardisError::format_error(&format!("[SG.Filter] Header value {value} parsing error: {error}"), ""))?,
+        );
+        Ok(())
+    }
+
+    pub fn remove_header(&mut self, key: HeaderName) -> TardisResult<()> {
+        if let Some(headers) = self.headers.get_modified_mut() {
+            headers.remove(key);
+        }
+        Ok(())
+    }
+
+    pub fn remove_header_str(&mut self, key: &str) -> TardisResult<()> {
         if let Some(headers) = self.headers.get_modified_mut() {
             headers.remove(HeaderName::try_from(key).map_err(|error| TardisError::format_error(&format!("[SG.Filter] Header key {key} parsing error: {error}"), ""))?);
         }
@@ -392,17 +378,14 @@
         std::mem::take(&mut self.body)
     }
 
-<<<<<<< HEAD
     #[inline]
     pub fn replace_body(&mut self, body: impl Into<Body>) -> Body {
         std::mem::replace(&mut self.body, body.into())
-=======
-    pub fn set_body(&mut self, body: Vec<u8>) -> TardisResult<()> {
-        self.get_headers_mut().remove(http::header::TRANSFER_ENCODING.as_str());
-        self.set_header(http::header::CONTENT_LENGTH, body.len().to_string().as_str())?;
-        self.mod_body = Some(body);
-        Ok(())
->>>>>>> 1fbc501e
+    }
+
+    #[inline]
+    pub fn set_body(&mut self, body: impl Into<Body>) {
+        let _ = self.replace_body(body);
     }
 
     /// it's a shortcut for [take_body](SgCtxResponse) + [hyper::body::to_bytes]
@@ -421,13 +404,8 @@
     /// This method will read **all** of the body and **clone** it, and it's body will become an once stream which holds the whole body.
     pub async fn dump_body(&mut self) -> TardisResult<hyper::body::Bytes> {
         let bytes = self.take_body_into_bytes().await?;
-        let _ = self.replace_body(bytes.clone());
+        self.set_body(bytes.clone());
         Ok(bytes)
-    }
-
-    pub fn set_body_raw(&mut self, body: Body) -> TardisResult<()> {
-        self.raw_body = Some(body);
-        Ok(())
     }
 }
 
